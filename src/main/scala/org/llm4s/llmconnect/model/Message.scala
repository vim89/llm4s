package org.llm4s.llmconnect.model

<<<<<<< HEAD
import org.llm4s.Result
import org.llm4s.error.ValidationError
import org.llm4s.types.Result
=======
import upickle.default.{ ReadWriter => RW, macroRW, readwriter, write, read }
>>>>>>> d88547a2

/**
 * Represents a message in a conversation with an LLM (Large Language Model).
 */
sealed trait Message {
  def role: MessageRole
  def content: String

  override def toString: String = s"$role: $content"

  /**
   * Validates individual message
   */
  def validate: Result[Message] =
    if (content.trim.isEmpty) {
      Result.failure(ValidationError(s"$role message content cannot be empty", "content"))
    } else {
      Result.success(this)
    }
}

/**
 * Message validation with comprehensive conversation flow rules
 */
object Message {

  /**
   * Validates a list of messages for conversation consistency
   *
   * CRITICAL MISSING METHOD - NOW IMPLEMENTED
   */
  def validateConversation(messages: List[Message]): Result[Unit] = {
    if (messages.isEmpty) {
      return Result.success(())
    }

    val validationErrors = scala.collection.mutable.ListBuffer[String]()

    // Validate individual messages first
    messages.zipWithIndex.foreach { case (message, index) =>
      message.validate match {
        case Left(error) => validationErrors += s"Message $index: ${error.formatted}"
        case Right(_)    => // OK
      }
    }

    // Validate conversation flow rules
    validationErrors ++= validateConversationFlow(messages)

    // Validate tool call consistency
    validationErrors ++= validateToolCallConsistency(messages)

    if (validationErrors.nonEmpty) {
      Result.failure(
        ValidationError(
          s"Conversation validation failed: ${validationErrors.mkString("; ")}",
          "conversation"
        ).withViolations(validationErrors.toList)
      )
    } else {
      Result.success(())
    }
  }

  /**
   * Validates conversation flow rules
   */
  private def validateConversationFlow(messages: List[Message]): List[String] = {
    val errors = scala.collection.mutable.ListBuffer[String]()

    messages.zipWithIndex.foreach { case (message, index) =>
      message match {
        case _: SystemMessage =>
          // System messages should be at the beginning
          if (index > 0 && messages.take(index).exists(_.isInstanceOf[SystemMessage])) {
            errors += s"Multiple system messages found - system message at index $index should be first"
          }

        case _: ToolMessage =>
          // Tool messages must follow assistant messages with tool calls
          if (index == 0) {
            errors += "Tool messages cannot be the first message in a conversation"
          } else {
            val previousMessage = messages(index - 1)
            previousMessage match {
              case assistantMsg: AssistantMessage =>
                if (assistantMsg.toolCalls.isEmpty) {
                  errors += s"Tool message at index $index must follow an assistant message with tool calls"
                }
              case _ =>
                errors += s"Tool message at index $index must follow an assistant message"
            }
          }

        case _: UserMessage =>
        // User messages are generally always valid in any position

        case _: AssistantMessage =>
        // Assistant messages are generally always valid in any position
      }
    }

    errors.toList
  }

  /**
   * Validates tool call consistency
   */
  private def validateToolCallConsistency(messages: List[Message]): List[String] = {
    val errors = scala.collection.mutable.ListBuffer[String]()

    // Collect all tool calls and their responses
    val toolCalls     = scala.collection.mutable.Map[String, (AssistantMessage, Int)]()
    val toolResponses = scala.collection.mutable.Map[String, (ToolMessage, Int)]()

    messages.zipWithIndex.foreach { case (message, index) =>
      message match {
        case assistantMsg: AssistantMessage =>
          assistantMsg.toolCalls.foreach(toolCall => toolCalls.put(toolCall.id, (assistantMsg, index)))

        case toolMsg: ToolMessage =>
          toolResponses.put(toolMsg.toolCallId, (toolMsg, index))

        case _ => // Other message types don't affect tool call consistency
      }
    }

    // Check for tool calls without responses
    toolCalls.foreach { case (toolCallId, (assistantMsg, assistantIndex)) =>
      if (!toolResponses.contains(toolCallId)) {
        errors += s"Tool call '$toolCallId' at $assistantIndex has no corresponding tool response; Message: $assistantMsg"
      }
    }

    // Check for tool responses without calls
    toolResponses.foreach { case (toolCallId, (toolMsg, toolIndex)) =>
      if (!toolCalls.contains(toolCallId)) {
        errors += s"Tool response at message $toolIndex references unknown tool call '$toolCallId'; Message: $toolMsg"
      }
    }

    errors.toList
  }

  // Individual message constructors with validation
  def system(content: String): Result[SystemMessage] =
    if (content.trim.isEmpty) {
      Result.failure(ValidationError("System message content cannot be empty", "content"))
    } else {
      Result.success(SystemMessage(content = content))
    }

  def user(content: String): Result[UserMessage] =
    if (content.trim.isEmpty) {
      Result.failure(ValidationError("User message content cannot be empty", "content"))
    } else {
      Result.success(UserMessage(content = content))
    }

  def assistant(content: String, toolCalls: List[ToolCall] = List.empty): Result[AssistantMessage] =
    if (content.trim.isEmpty && toolCalls.isEmpty) {
      Result.failure(
        ValidationError(
          "Assistant message must have either content or tool calls",
          "content"
        )
      )
    } else {
      Result.success(AssistantMessage(content = content, toolCalls = toolCalls))
    }

  def tool(content: String, toolCallId: String): Result[ToolMessage] =
    if (content.trim.isEmpty) {
      Result.failure(ValidationError("Tool message content cannot be empty", "content"))
    } else if (toolCallId.trim.isEmpty) {
      Result.failure(ValidationError("Tool call ID cannot be empty", "toolCallId"))
    } else {
      Result.success(ToolMessage(content = content, toolCallId = toolCallId))
    }
}

sealed trait MessageRole {
  def name: String
  override def toString: String = name
}

object MessageRole {
  case object System    extends MessageRole { val name = "system"    }
  case object User      extends MessageRole { val name = "user"      }
  case object Assistant extends MessageRole { val name = "assistant" }
  case object Tool      extends MessageRole { val name = "tool"      }
}

/**
 * Represents a user message in the conversation.
 *
 * @param content Content of the user message.
 */
final case class UserMessage(content: String) extends Message {
  val role: MessageRole = MessageRole.User
}

object UserMessage {
  implicit val rw: RW[UserMessage] = macroRW
}

/**
 * Represents a system message, which is typically used to set context or instructions for the LLM.
 *
 * A system prompt provides the foundational instructions and behavioral guidelines that shape how the
 * LLM should respond to a user request, including its personality, capabilities, constraints, and communication style.
 * It acts as the model's "operating manual," establishing context about what it should and shouldn't do,
 * how to handle various scenarios, and what information it has access to.
 *
 * @param content Content of the system message.
 */
final case class SystemMessage(content: String) extends Message {
  val role: MessageRole = MessageRole.System
}

object SystemMessage {
  implicit val rw: RW[SystemMessage] = macroRW
}

/**
 * Represents a message from the LLM assistant, which may include text, tool calls or both.
 *
 * @param contentOpt Optional content of the message.
 * @param toolCalls  Sequence of tool calls made by the assistant.
 */
case class AssistantMessage(
  contentOpt: Option[String] = None,
  toolCalls: Seq[ToolCall] = Seq.empty
) extends Message {
  val role: MessageRole = MessageRole.Assistant

  def content: String = contentOpt.getOrElse("")

  override def toString: String = {
    val toolCallsStr = if (toolCalls.nonEmpty) {
      s"\nTool Calls: ${toolCalls.map(tc => s"[${tc.id}: ${tc.name}(${tc.arguments})]").mkString(", ")}"
    } else " - no tool calls"

    s"$role: $content$toolCallsStr"
  }

  def hasToolCalls: Boolean = toolCalls.nonEmpty

  override def validate: Result[Message] =
    if (content.trim.isEmpty && toolCalls.isEmpty) {
      Result.failure(
        ValidationError(
          "Assistant message must have either content or tool calls",
          "content"
        )
      )
    } else {
      Result.success(this)
    }
}

object AssistantMessage {
  // Manual ReadWriter for AssistantMessage due to macro issues with default parameters
  implicit val rw: RW[AssistantMessage] = readwriter[ujson.Value].bimap[AssistantMessage](
    msg =>
      ujson.Obj(
        "contentOpt" -> (msg.contentOpt match {
          case None          => ujson.Null
          case Some(content) => ujson.Str(content)
        }),
        "toolCalls" -> ujson.read(write(msg.toolCalls))
      ),
    json => {
      val obj = json.obj
      val contentOpt = obj.get("contentOpt") match {
        case Some(ujson.Null)         => None
        case Some(ujson.Str(content)) => Some(content)
        case _                        => None
      }
      val toolCalls = obj.get("toolCalls") match {
        case Some(toolCallsJson) => read[Seq[ToolCall]](toolCallsJson)
        case _                   => Seq.empty
      }
      AssistantMessage(contentOpt, toolCalls)
    }
  )

  def apply(content: String): AssistantMessage =
    AssistantMessage(Some(content), Seq.empty)
  def apply(content: String, toolCalls: Seq[ToolCall]): AssistantMessage =
    AssistantMessage(Some(content), toolCalls)
}

/**
 * Represents a message from a tool, typically containing the result of a tool call.
 *
 * @param toolCallId Unique identifier for the tool call (as provided by the ToolCall).
 * @param content    Content of the tool message, usually the result of the tool execution, e.g. a json response.
 */
final case class ToolMessage(
  content: String,
  toolCallId: String
) extends Message {
  val role: MessageRole = MessageRole.Tool

  override def validate: Result[Message] = {
    val validations = List(
      if (content.trim.isEmpty) Some("Tool message content cannot be empty") else None,
      if (toolCallId.trim.isEmpty) Some("Tool call ID cannot be empty") else None
    ).flatten

    if (validations.nonEmpty) {
      Result.failure(
        ValidationError(
          validations.mkString("; "),
          "toolMessage"
        ).withViolations(validations)
      )
    } else {
      Result.success(this)
    }
  }
}

object ToolMessage {
  implicit val rw: RW[ToolMessage] = macroRW
}

/**
 * Represents a tool call request from the LLM.
 *
 * @param id Unique identifier for the tool call (generated byt the LLM).
 * @param name Name of the tool being called. (from the list of tools provided to the LLM).
 * @param arguments Arguments passed to the tool in JSON format.
 */
case class ToolCall(
  id: String,
  name: String,
  arguments: ujson.Value
) {
  override def toString: String = s"ToolCall($id, $name, $arguments)"
}

object ToolCall {
  implicit val rw: RW[ToolCall] = macroRW
}

object Message {
  implicit val rw: RW[Message] = readwriter[ujson.Value].bimap[Message](
    {
      case um: UserMessage      => ujson.Obj("type" -> ujson.Str("user"), "content" -> ujson.Str(um.content))
      case sm: SystemMessage    => ujson.Obj("type" -> ujson.Str("system"), "content" -> ujson.Str(sm.content))
      case am: AssistantMessage => ujson.Obj("type" -> ujson.Str("assistant"), "data" -> ujson.read(write(am)))
      case tm: ToolMessage =>
        ujson.Obj(
          "type"       -> ujson.Str("tool"),
          "toolCallId" -> ujson.Str(tm.toolCallId),
          "content"    -> ujson.Str(tm.content)
        )
    },
    json => {
      val obj = json.obj
      obj("type").str match {
        case "user"      => UserMessage(obj("content").str)
        case "system"    => SystemMessage(obj("content").str)
        case "assistant" => read[AssistantMessage](obj("data"))
        case "tool"      => ToolMessage(obj("toolCallId").str, obj("content").str)
      }
    }
  )
}<|MERGE_RESOLUTION|>--- conflicted
+++ resolved
@@ -1,12 +1,10 @@
 package org.llm4s.llmconnect.model
 
-<<<<<<< HEAD
+import upickle.default.{ ReadWriter => RW, macroRW, readwriter, write, read }
+
 import org.llm4s.Result
 import org.llm4s.error.ValidationError
 import org.llm4s.types.Result
-=======
-import upickle.default.{ ReadWriter => RW, macroRW, readwriter, write, read }
->>>>>>> d88547a2
 
 /**
  * Represents a message in a conversation with an LLM (Large Language Model).
